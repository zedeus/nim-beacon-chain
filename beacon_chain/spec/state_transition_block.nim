--- conflicted
+++ resolved
@@ -281,17 +281,11 @@
   ok()
 
 # https://github.com/ethereum/eth2.0-specs/blob/v0.12.1/specs/phase0/beacon-chain.md#operations
-<<<<<<< HEAD
 proc process_operations(preset: RuntimePreset,
                         state: var BeaconState,
                         body: SomeBeaconBlockBody,
                         flags: UpdateFlags,
-                        stateCache: var StateCache): bool {.nbench.} =
-=======
-proc process_operations(state: var BeaconState, body: SomeBeaconBlockBody,
-    flags: UpdateFlags, stateCache: var StateCache):
-    Result[void, cstring] {.nbench.} =
->>>>>>> 1482b043
+                        stateCache: var StateCache): Result[void, cstring] {.nbench.} =
   # Verify that outstanding deposits are processed up to the maximum number of
   # deposits
   let
@@ -318,8 +312,9 @@
   for_ops_cached(body.attestations, process_attestation)
 
   for deposit in body.deposits:
-    if not process_deposit(preset, state, deposit, flags):
-      return false
+    let res = process_deposit(preset, state, deposit, flags)
+    if res.isErr:
+      return res
 
   for_ops(body.voluntary_exits, process_voluntary_exit)
 
@@ -364,19 +359,14 @@
     return false
 
   process_eth1_data(state, blck.body)
-<<<<<<< HEAD
-  if not process_operations(preset, state, blck.body, flags, stateCache):
-    # One could combine this and the default-true, but that's a bit implicit
-=======
-
-  let res_ops = process_operations(state, blck.body, flags, stateCache)
+
+  let res_ops = process_operations(preset, state, blck.body, flags, stateCache)
   if res_ops.isErr:
     debug "process_operations encountered error",
       operation_error = $(res_ops.error),
       slot = state.slot,
       eth1_deposit_index = state.eth1_deposit_index,
       deposit_root = shortLog(state.eth1_data.deposit_root)
->>>>>>> 1482b043
     return false
 
   true